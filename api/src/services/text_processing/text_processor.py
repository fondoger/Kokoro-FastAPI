"""Unified text processing for TTS with smart chunking."""

import re
import time
from typing import AsyncGenerator, Dict, List, Tuple

from loguru import logger

from ...core.config import settings
from ...structures.schemas import NormalizationOptions
from .normalizer import normalize_text
from .phonemizer import phonemize
from .vocabulary import tokenize

# Pre-compiled regex patterns for performance
CUSTOM_PHONEMES = re.compile(r"(\[([^\]]|\n)*?\])(\(\/([^\/)]|\n)*?\/\))")
# Matching: [silent 1s], [silent 0.5s], [silent .5s]
SILENCE_TAG = re.compile(r"\[silent (\d*\.?\d+)s\]")


def process_text_chunk(
    text: str, language: str = "a", skip_phonemize: bool = False
) -> List[int]:
    """Process a chunk of text through normalization, phonemization, and tokenization.

    Args:
        text: Text chunk to process
        language: Language code for phonemization
        skip_phonemize: If True, treat input as phonemes and skip normalization/phonemization

    Returns:
        List of token IDs
    """
    start_time = time.time()

    if skip_phonemize:
        # Input is already phonemes, just tokenize
        t0 = time.time()
        tokens = tokenize(text)
        t1 = time.time()
    else:
        # Normal text processing pipeline
        t0 = time.time()
        t1 = time.time()

        t0 = time.time()
        phonemes = phonemize(text, language, normalize=False)  # Already normalized
        t1 = time.time()

        t0 = time.time()
        tokens = tokenize(phonemes)
        t1 = time.time()

    total_time = time.time() - start_time
    logger.debug(
        f"Total processing took {total_time * 1000:.2f}ms for chunk: '{text[:50]}{'...' if len(text) > 50 else ''}'"
    )

    return tokens


async def yield_chunk(
    text: str, tokens: List[int], chunk_count: int
) -> Tuple[str, List[int]]:
    """Yield a chunk with consistent logging."""
    logger.debug(
        f"Yielding chunk {chunk_count}: '{text[:50]}{'...' if len(text) > 50 else ''}' ({len(tokens)} tokens)"
    )
    return text, tokens


def process_text(text: str, language: str = "a") -> List[int]:
    """Process text into token IDs.

    Args:
        text: Text to process
        language: Language code for phonemization

    Returns:
        List of token IDs
    """
    if not isinstance(text, str):
        text = str(text) if text is not None else ""

    text = text.strip()
    if not text:
        return []

    return process_text_chunk(text, language)


<<<<<<< HEAD
def get_sentence_info(text: str, custom_phenomes_list: Dict[str, str]) -> List[Tuple[str, List[int], int]]:
    """
    Process all sentences and return info.

    Possible List Values:
    - (sentence, tokens, token_count)
    - (silence_tag, [], 0)
    """

    sentences = re.split(r"([.!?;:])(?=\s|$)", text)
    
    results = []
    for i in range(0, len(sentences), 2):
        sentence = sentences[i].strip()
        for key in list(custom_phenomes_list.keys()):
            if key in sentence:
                sentence = sentence.replace(key, custom_phenomes_list[key])
                del custom_phenomes_list[key]
                
        # Handle silence tags
        # Eg: "This is a test sentence, [silent](/1s/) with silence for one second."
        while match := SILENCE_TAG.search(sentence):
            match_prefix = sentence[:match.start()] # `This is a test sentence, `
            match_text = match.group(0)             # `[silent](/1s/)`
            match_suffix = sentence[match.end():]   # ` with silence for one second.`
            if match_prefix.strip():
                tokens = process_text_chunk(match_prefix.strip())
                results.append((match_prefix, tokens, len(tokens)))

            # Insert silence tag with empty tokens
            results.append((match_text, [], 0))
            sentence = match_suffix 
            
=======
def get_sentence_info(
    text: str, custom_phenomes_list: Dict[str, str]
) -> List[Tuple[str, List[int], int]]:
    """Process all sentences and return info."""
    sentences = re.split(r"([.!?;:])(?=\s|$)", text)
    phoneme_length, min_value = len(custom_phenomes_list), 0

    results = []
    for i in range(0, len(sentences), 2):
        sentence = sentences[i].strip()
        for replaced in range(min_value, phoneme_length):
            current_id = f"</|custom_phonemes_{replaced}|/>"
            if current_id in sentence:
                sentence = sentence.replace(
                    current_id, custom_phenomes_list.pop(current_id)
                )
                min_value += 1

>>>>>>> f1fa3404
        punct = sentences[i + 1] if i + 1 < len(sentences) else ""

        if not sentence:
            continue

        full = sentence + punct
        tokens = process_text_chunk(full)
        results.append((full, tokens, len(tokens)))

    return results

<<<<<<< HEAD
def handle_custom_phonemes(s: re.Match[str], phenomes_list: Dict[str,str]) -> str:
    """
    Replace [text](/phonemes/) with a <|custom_phonemes_X|/> tag to avoid being normalized.
    Silence tags like [silence 1.5s] are replaced too.
    """
=======

def handle_custom_phonemes(s: re.Match[str], phenomes_list: Dict[str, str]) -> str:
>>>>>>> f1fa3404
    latest_id = f"</|custom_phonemes_{len(phenomes_list)}|/>"
    phenomes_list[latest_id] = s.group(0).strip()
    return latest_id


async def smart_split(
    text: str,
    max_tokens: int = settings.absolute_max_tokens,
    lang_code: str = "a",
    normalization_options: NormalizationOptions = NormalizationOptions(),
) -> AsyncGenerator[Tuple[str, List[int]], None]:
    """Build optimal chunks targeting 300-400 tokens, never exceeding max_tokens."""
    start_time = time.time()
    chunk_count = 0
    logger.info(f"Starting smart split for {len(text)} chars")

    custom_phoneme_list = {}

    text = SILENCE_TAG.sub(lambda s: handle_custom_phonemes(s, custom_phoneme_list), text)

    # Normalize text
    if settings.advanced_text_normalization and normalization_options.normalize:
<<<<<<< HEAD
        if lang_code in ["a","b","en-us","en-gb"]:
            text = CUSTOM_PHONEMES.sub(lambda s: handle_custom_phonemes(s, custom_phoneme_list), text)
            text=normalize_text(text,normalization_options)
=======
        print(lang_code)
        if lang_code in ["a", "b", "en-us", "en-gb"]:
            text = CUSTOM_PHONEMES.sub(
                lambda s: handle_custom_phonemes(s, custom_phoneme_list), text
            )
            text = normalize_text(text, normalization_options)
>>>>>>> f1fa3404
        else:
            logger.info(
                "Skipping text normalization as it is only supported for english"
            )

    # Process all sentences
    sentences = get_sentence_info(text, custom_phoneme_list)

    current_chunk = []
    current_tokens = []
    current_count = 0

    for sentence, tokens, count in sentences:
        # Handle silence tags
        if SILENCE_TAG.match(sentence):
            # Yield any existing chunk if present.
            if current_chunk:
                chunk_text = " ".join(current_chunk)
                chunk_count += 1
                logger.debug(
                    f"Yielding chunk {chunk_count} before silence tag: '{chunk_text[:50]}{'...' if len(text) > 50 else ''}' ({current_count} tokens)"
                )
                yield chunk_text, current_tokens
                current_chunk = []
                current_tokens = []
                current_count = 0
            
            # Silent tags is not sent to Kokoro, we we don't increment `chunk_count`
            logger.debug(f"Yielding silence tag: '{sentence}'")
            yield sentence, []
            continue

        # Handle sentences that exceed max tokens
        if count > max_tokens:
            # Yield current chunk if any
            if current_chunk:
                chunk_text = " ".join(current_chunk)
                chunk_count += 1
                logger.debug(
                    f"Yielding chunk {chunk_count}: '{chunk_text[:50]}{'...' if len(text) > 50 else ''}' ({current_count} tokens)"
                )
                yield chunk_text, current_tokens
                current_chunk = []
                current_tokens = []
                current_count = 0

            # Split long sentence on commas
            clauses = re.split(r"([,])", sentence)
            clause_chunk = []
            clause_tokens = []
            clause_count = 0

            for j in range(0, len(clauses), 2):
                clause = clauses[j].strip()
                comma = clauses[j + 1] if j + 1 < len(clauses) else ""

                if not clause:
                    continue

                full_clause = clause + comma

                tokens = process_text_chunk(full_clause)
                count = len(tokens)

                # If adding clause keeps us under max and not optimal yet
                if (
                    clause_count + count <= max_tokens
                    and clause_count + count <= settings.target_max_tokens
                ):
                    clause_chunk.append(full_clause)
                    clause_tokens.extend(tokens)
                    clause_count += count
                else:
                    # Yield clause chunk if we have one
                    if clause_chunk:
                        chunk_text = " ".join(clause_chunk)
                        chunk_count += 1
                        logger.debug(
                            f"Yielding clause chunk {chunk_count}: '{chunk_text[:50]}{'...' if len(text) > 50 else ''}' ({clause_count} tokens)"
                        )
                        yield chunk_text, clause_tokens
                    clause_chunk = [full_clause]
                    clause_tokens = tokens
                    clause_count = count

            # Don't forget last clause chunk
            if clause_chunk:
                chunk_text = " ".join(clause_chunk)
                chunk_count += 1
                logger.debug(
                    f"Yielding final clause chunk {chunk_count}: '{chunk_text[:50]}{'...' if len(text) > 50 else ''}' ({clause_count} tokens)"
                )
                yield chunk_text, clause_tokens

        # Regular sentence handling
        elif (
            current_count >= settings.target_min_tokens
            and current_count + count > settings.target_max_tokens
        ):
            # If we have a good sized chunk and adding next sentence exceeds target,
            # yield current chunk and start new one
            chunk_text = " ".join(current_chunk)
            chunk_count += 1
            logger.info(
                f"Yielding chunk {chunk_count}: '{chunk_text[:50]}{'...' if len(text) > 50 else ''}' ({current_count} tokens)"
            )
            yield chunk_text, current_tokens
            current_chunk = [sentence]
            current_tokens = tokens
            current_count = count
        elif current_count + count <= settings.target_max_tokens:
            # Keep building chunk while under target max
            current_chunk.append(sentence)
            current_tokens.extend(tokens)
            current_count += count
        elif (
            current_count + count <= max_tokens
            and current_count < settings.target_min_tokens
        ):
            # Only exceed target max if we haven't reached minimum size yet
            current_chunk.append(sentence)
            current_tokens.extend(tokens)
            current_count += count
        else:
            # Yield current chunk and start new one
            if current_chunk:
                chunk_text = " ".join(current_chunk)
                chunk_count += 1
                logger.info(
                    f"Yielding chunk {chunk_count}: '{chunk_text[:50]}{'...' if len(text) > 50 else ''}' ({current_count} tokens)"
                )
                yield chunk_text, current_tokens
            current_chunk = [sentence]
            current_tokens = tokens
            current_count = count

    # Don't forget the last chunk
    if current_chunk:
        chunk_text = " ".join(current_chunk)
        chunk_count += 1
        logger.info(
            f"Yielding final chunk {chunk_count}: '{chunk_text[:50]}{'...' if len(text) > 50 else ''}' ({current_count} tokens)"
        )
        yield chunk_text, current_tokens

    total_time = time.time() - start_time
    logger.info(
        f"Split completed in {total_time * 1000:.2f}ms, produced {chunk_count} chunks"
    )<|MERGE_RESOLUTION|>--- conflicted
+++ resolved
@@ -88,8 +88,6 @@
 
     return process_text_chunk(text, language)
 
-
-<<<<<<< HEAD
 def get_sentence_info(text: str, custom_phenomes_list: Dict[str, str]) -> List[Tuple[str, List[int], int]]:
     """
     Process all sentences and return info.
@@ -123,26 +121,6 @@
             results.append((match_text, [], 0))
             sentence = match_suffix 
             
-=======
-def get_sentence_info(
-    text: str, custom_phenomes_list: Dict[str, str]
-) -> List[Tuple[str, List[int], int]]:
-    """Process all sentences and return info."""
-    sentences = re.split(r"([.!?;:])(?=\s|$)", text)
-    phoneme_length, min_value = len(custom_phenomes_list), 0
-
-    results = []
-    for i in range(0, len(sentences), 2):
-        sentence = sentences[i].strip()
-        for replaced in range(min_value, phoneme_length):
-            current_id = f"</|custom_phonemes_{replaced}|/>"
-            if current_id in sentence:
-                sentence = sentence.replace(
-                    current_id, custom_phenomes_list.pop(current_id)
-                )
-                min_value += 1
-
->>>>>>> f1fa3404
         punct = sentences[i + 1] if i + 1 < len(sentences) else ""
 
         if not sentence:
@@ -154,16 +132,12 @@
 
     return results
 
-<<<<<<< HEAD
+
 def handle_custom_phonemes(s: re.Match[str], phenomes_list: Dict[str,str]) -> str:
     """
     Replace [text](/phonemes/) with a <|custom_phonemes_X|/> tag to avoid being normalized.
     Silence tags like [silence 1.5s] are replaced too.
     """
-=======
-
-def handle_custom_phonemes(s: re.Match[str], phenomes_list: Dict[str, str]) -> str:
->>>>>>> f1fa3404
     latest_id = f"</|custom_phonemes_{len(phenomes_list)}|/>"
     phenomes_list[latest_id] = s.group(0).strip()
     return latest_id
@@ -186,18 +160,9 @@
 
     # Normalize text
     if settings.advanced_text_normalization and normalization_options.normalize:
-<<<<<<< HEAD
         if lang_code in ["a","b","en-us","en-gb"]:
             text = CUSTOM_PHONEMES.sub(lambda s: handle_custom_phonemes(s, custom_phoneme_list), text)
-            text=normalize_text(text,normalization_options)
-=======
-        print(lang_code)
-        if lang_code in ["a", "b", "en-us", "en-gb"]:
-            text = CUSTOM_PHONEMES.sub(
-                lambda s: handle_custom_phonemes(s, custom_phoneme_list), text
-            )
-            text = normalize_text(text, normalization_options)
->>>>>>> f1fa3404
+            text = normalize_text(text,normalization_options)
         else:
             logger.info(
                 "Skipping text normalization as it is only supported for english"
